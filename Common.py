--- conflicted
+++ resolved
@@ -18,14 +18,9 @@
 
 # CDN locations - jenkins job runs on eng.linn.co.uk - need to relocate cdn directory if this changed
 kCdnWwwDestination          = "linnapi@static.linnapi.com:/var/www.linnapi/public_html"
-<<<<<<< HEAD
-kCdnRsyncLocalDir           = "/local/share/cdn/" # local location (eng) to sync with remote host
-kCdnDirForUploadV2          = '/local/share/cdn/exaktV2' # location for rsync with public server: \\eng.linn.co.uk\share\cdn\exaktV2\
-kCdnDirForUploadProduct     = '/local/share/cdn/product' # location for rsync with public server: \\eng.linn.co.uk\share\cdn\product\
-=======
 kCdnRsyncLocalDir           = "/local/share/cdn/"   # local location (eng) to sync with remote host
 kCdnDirForUploadV2          = '/local/share/cdn/exaktV2'    # location for rsync with public server: \\eng.linn.co.uk\share\cdn\exaktV2\
->>>>>>> 211ff4ad
+kCdnDirForUploadProduct     = '/local/share/cdn/product' # location for rsync with public server: \\eng.linn.co.uk\share\cdn\product\
 kExaktJsonGenericDevCloudV2 = os.path.join(kCdnDirForUploadV2, 'devattributes.json')
 kExaktJsonStableCloudV2     = os.path.join(kCdnDirForUploadV2, 'attributesV4.json')
 kDirComponentsV2            = '/local/share/componentsV2'   # official location for software components: \\eng.linn.co.uk\share\componentsV2\
