{
    "PcasInfo": {
        "1000": {
            "description": "2018 variant",
            "lateststable": "4.66.255",
            "legacytarget": "KlimaxDsmMk4",
            "name": "Klimax DSM",
            "platform": "core1",
            "url": "http://docs.linn.co.uk/wiki/index.php/Klimax_DSM_(KATALYST_Variant)",
            "volkano1": false
        },
        "1001": {
            "description": "2018 variant",
            "lateststable": "4.66.255",
            "legacytarget": "KlimaxExaktDsmMk2",
            "name": "Klimax Exakt DSM",
            "platform": "core1",
            "url": "http://docs.linn.co.uk/wiki/index.php/Klimax_Exakt_DSM",
            "volkano1": false
        },
        "1005": {
            "description": "2018 variant",
            "lateststable": "4.66.255",
            "legacytarget": "MajikDsMk3",
            "name": "Majik DS",
            "platform": "core1",
            "url": "http://docs.linn.co.uk/wiki/index.php/Majik_DS_(Exakt_Variant)",
            "volkano1": false
        },
        "1014": {
            "description": "2018 variant",
            "lateststable": "4.66.255",
            "legacytarget": "KlimaxSystemHub",
            "name": "Klimax System Hub",
            "platform": "core1",
            "url": "http://docs.linn.co.uk/wiki/index.php/Klimax_Exakt_DSM",
            "volkano1": false
        },
        "1015": {
            "description": "2018 variant",
            "lateststable": "4.66.255",
            "legacytarget": "AkurateSystemHub",
            "name": "Akurate System Hub",
            "platform": "core1",
            "url": "http://docs.linn.co.uk/wiki/index.php/Akurate_Exakt_DSM",
            "volkano1": false
        },
        "678": {
            "description": "2007 variant",
            "lateststable": "4.66.255",
            "legacytarget": "KlimaxDsMk1",
            "name": "Klimax DS",
            "platform": "core1",
            "renewname": "Klimax Renew DS",
            "renewurl": "http://docs.linn.co.uk/wiki/index.php/Klimax_Renew_DS",
            "url": "http://docs.linn.co.uk/wiki/index.php/Klimax_DS",
            "v1sources": 5,
            "variants": {
                "826": "Klimax Renew DS"
            },
            "volkano1": true
        },
        "697": {
            "description": "2007 variant",
            "lateststable": "4.66.255",
            "legacytarget": "AkurateDsMk1",
            "name": "Akurate DS",
            "platform": "core1",
            "renewname": "Akurate Renew DS",
            "renewurl": "http://docs.linn.co.uk/wiki/index.php/Akurate_Renew_DS",
            "url": "http://docs.linn.co.uk/wiki/index.php/Akurate_DS",
            "v1sources": 5,
            "variants": {
                "826": "Akurate Renew DS"
            },
            "volkano1": true
        },
        "716": {
            "description": "2008 variant",
            "lateststable": "4.66.255",
            "legacytarget": "MajikDsMk1",
            "name": "Majik DS",
            "platform": "core1",
            "url": "http://docs.linn.co.uk/wiki/index.php/Majik_DS",
            "v1sources": 5,
            "volkano1": true
        },
        "723": {
            "description": "2008 variant",
            "lateststable": "4.66.255",
            "legacytarget": "SneakyMusicDs",
            "name": "Sneaky Music DS",
            "platform": "core1",
            "url": "http://docs.linn.co.uk/wiki/index.php/Sneaky_Music_DS",
            "v1sources": 5,
            "volkano1": true
        },
        "750": {
            "description": "2009 variant",
            "lateststable": "4.66.255",
            "legacytarget": "SekritDsi",
            "name": "Sekrit DS-I",
            "platform": "core1",
            "url": "http://docs.linn.co.uk/wiki/index.php/Sekrit_DS-I",
            "v1sources": 8,
            "volkano1": true
        },
        "765": {
            "description": "2009 variant",
            "lateststable": "4.66.255",
            "legacytarget": "MajikDsi",
            "name": "Majik DS-I",
            "platform": "core1",
            "url": "http://docs.linn.co.uk/wiki/index.php/Majik_DS-I",
            "v1sources": 16,
            "volkano1": true
        },
        "792": {
            "description": "2011 variant",
            "lateststable": "4.66.255",
            "legacytarget": "KlimaxDsmMk1",
            "name": "Klimax DSM",
            "platform": "core1",
            "renewname": "Klimax Renew DSM",
            "renewurl": "http://docs.linn.co.uk/wiki/index.php/Klimax_Renew_DSM",
            "url": "http://docs.linn.co.uk/wiki/index.php/Klimax_DSM",
            "v1sources": 13,
            "variants": {
                "826": "Klimax Renew DSM"
            },
            "volkano1": true
        },
        "797": {
            "description": "2011 variant",
            "lateststable": "4.66.255",
            "legacytarget": "AkurateDsmMk1",
            "name": "Akurate DSM",
            "platform": "core1",
            "renewname": "Akurate Renew DSM",
            "renewurl": "http://docs.linn.co.uk/wiki/index.php/Akurate_Renew_DSM",
            "url": "http://docs.linn.co.uk/wiki/index.php/Akurate_DSM",
            "v1sources": 19,
            "variants": {
                "826": "Akurate Renew DSM"
            },
            "volkano1": true
        },
        "803": {
            "description": "2010 variant",
            "lateststable": "4.66.255",
            "legacytarget": "AkurateDsMk2",
            "name": "Akurate DS",
            "note": "850 and 851 were known internally as 'NoDig': Mk2 main board in Mk1 enclosure",
            "platform": "core1",
            "renewname": "Akurate Renew DS",
            "renewurl": "http://docs.linn.co.uk/wiki/index.php/Akurate_Renew_DS",
            "url": "http://docs.linn.co.uk/wiki/index.php/Akurate_DS_(2010_Variant)",
            "v1sources": 5,
            "variants": {
                "810": "2010 variant, Klean",
                "826": "Akurate Renew DS",
                "850": "2012 variant",
                "851": "2012 variant, Klean"
            },
            "volkano1": true
        },
        "822": {
            "description": "2011 variant",
            "lateststable": "4.66.255",
            "legacytarget": "KlimaxDsMk2",
            "name": "Klimax DS",
            "platform": "core1",
            "renewname": "Klimax Renew DS",
            "renewurl": "http://docs.linn.co.uk/wiki/index.php/Klimax_Renew_DS",
            "url": "http://docs.linn.co.uk/wiki/index.php/Klimax_DS",
            "v1sources": 5,
            "variants": {
                "826": "Klimax Renew DS",
                "833": "2011 variant, Klean"
            },
            "volkano1": true
        },
        "836": {
            "description": "2012 variant",
            "lateststable": "4.66.255",
            "legacytarget": "KikoDsm",
            "name": "Kiko DSM",
            "platform": "core1",
            "url": "http://docs.linn.co.uk/wiki/index.php/Kiko_DSM",
            "v1sources": 10,
            "volkano1": true
        },
        "840": {
            "description": "2012 variant",
            "lateststable": "4.66.255",
            "legacytarget": "MajikDsmMk2",
            "name": "Majik DSM",
            "platform": "core1",
            "url": "http://docs.linn.co.uk/wiki/index.php/Majik_DSM",
            "v1sources": 20,
            "volkano1": true
        },
        "842": {
            "description": "2009 variant",
            "lateststable": "4.66.255",
            "legacytarget": "MajikDsmMk1",
            "name": "Majik DSM",
            "platform": "core1",
            "url": "http://docs.linn.co.uk/wiki/index.php/Majik_DS-I",
            "v1sources": 16,
            "volkano1": true
        },
        "858": {
            "description": "2012 variant",
            "lateststable": "4.66.255",
            "legacytarget": "SekritDsm",
            "name": "Sekrit DSM",
            "platform": "core1",
            "url": "http://docs.linn.co.uk/wiki/index.php/Sekrit_DSM",
            "v1sources": 11,
            "volkano1": true
        },
        "867": {
            "description": "2014 variant",
            "lateststable": "4.66.255",
            "legacytarget": "KlimaxDsmMk2",
            "name": "Klimax DSM",
            "platform": "core1",
            "renewname": "Klimax Renew DSM",
            "renewurl": "http://docs.linn.co.uk/wiki/index.php/Klimax_Renew_DSM",
            "url": "http://docs.linn.co.uk/wiki/index.php/Klimax_DSM_(Exakt_Variant)",
            "v1sources": 12,
            "variants": {
                "826": "Klimax Renew DSM"
            },
            "volkano1": true
        },
        "875": {
            "description": "2013 variant",
            "lateststable": "4.66.255",
            "legacytarget": "SneakyDsm",
            "name": "Sneaky DSM",
            "platform": "core1",
            "url": "http://docs.linn.co.uk/wiki/index.php/Sneaky_DSM",
            "v1sources": 11,
            "volkano1": true
        },
        "889": {
            "description": "2013 variant",
            "lateststable": "4.66.255",
            "legacytarget": "KlimaxExaktDsm",
            "name": "Klimax Exakt DSM",
            "platform": "core1",
            "rcafirst": true,
            "url": "http://docs.linn.co.uk/wiki/index.php/Klimax_Exakt_DSM",
            "v1sources": 14,
            "volkano1": true
        },
        "901": {
            "description": "2014 variant",
            "lateststable": "4.66.255",
            "legacytarget": "AkurateExaktDsm",
            "name": "Akurate Exakt DSM",
            "platform": "core1",
            "url": "http://docs.linn.co.uk/wiki/index.php/Akurate_Exakt_DSM",
            "v1sources": 18,
            "volkano1": true
        },
        "903": {
            "description": "2014 variant",
            "lateststable": "4.66.255",
            "legacytarget": "AkurateDsmMk2",
            "name": "Akurate DSM",
            "platform": "core1",
            "url": "http://docs.linn.co.uk/wiki/index.php/Akurate_DSM_(Exakt_Variant)",
            "urlhdmi2": "http://docs.linn.co.uk/wiki/index.php/Akurate_DSM_(4K_compatible)",
            "v1sources": 19,
            "volkano1": true
        },
        "911": {
            "description": "2015 variant",
            "lateststable": "4.66.255",
            "legacytarget": "MajikDsMk2",
            "name": "Majik DS",
            "platform": "core1",
            "url": "http://docs.linn.co.uk/wiki/index.php/Majik_DS_(Exakt_Variant)",
            "v1sources": 5,
            "volkano1": true
        },
        "912": {
            "description": "2015 variant",
            "lateststable": "4.66.255",
            "legacytarget": "AkurateDsMk3",
            "name": "Akurate DS",
            "platform": "core1",
            "url": "http://docs.linn.co.uk/wiki/index.php/Akurate_DS_(Exakt_Variant)",
            "v1sources": 5,
            "variants": {
                "914": "2015 variant, Klean"
            },
            "volkano1": true
        },
        "913": {
            "description": "2015 variant",
            "lateststable": "4.66.255",
            "legacytarget": "KlimaxDsMk3",
            "name": "Klimax DS",
            "platform": "core1",
            "renewname": "Klimax Renew DS",
            "renewurl": "http://docs.linn.co.uk/wiki/index.php/Klimax_Renew_DS",
            "url": "http://docs.linn.co.uk/wiki/index.php/Klimax_DS_(Exakt_Variant)",
            "v1sources": 5,
            "variants": {
                "826": "Klimax Renew DS"
            },
            "volkano1": true
        },
        "915": {
            "description": "2015 variant",
            "lateststable": "4.66.255",
            "legacytarget": "MajikDsmMk3",
            "name": "Majik DSM",
            "platform": "core1",
            "url": "http://docs.linn.co.uk/wiki/index.php/Majik_DSM_(Exakt_Variant)",
            "urlhdmi2": "http://docs.linn.co.uk/wiki/index.php/Majik_DSM_(HDMI_2_Variant)",
            "v1sources": 20,
            "volkano1": true
        },
        "960": {
            "description": "2016 variant",
            "lateststable": "4.66.255",
            "legacytarget": "KlimaxDsMk4",
            "name": "Klimax DS",
            "platform": "core1",
            "url": "http://docs.linn.co.uk/wiki/index.php/Klimax_DS_(KATALYST)",
            "volkano1": false
        },
        "961": {
            "description": "2016 variant",
            "lateststable": "4.66.255",
            "legacytarget": "KlimaxDsmMk3",
            "name": "Klimax DSM",
            "platform": "core1",
            "url": "http://docs.linn.co.uk/wiki/index.php/Klimax_DSM_(KATALYST_Variant)",
            "volkano1": false
        },
        "973": {
            "description": "2018 variant",
            "lateststable": "4.66.255",
            "legacytarget": "SelektDsm",
            "name": "Selekt DSM",
            "platform": "core4",
            "url": "http://docs.linn.co.uk/wiki/index.php/Selekt_DSM",
            "volkano1": false
        },
        "983": {
            "description": "2017 variant",
            "lateststable": "4.66.255",
            "legacytarget": "SekritDs",
            "name": "Sekrit DS",
            "platform": "core1",
            "url": "http://docs.linn.co.uk/wiki/index.php/Sekrit_DS",
            "volkano1": false
        },
        "988": {
            "description": "2018 variant",
            "lateststable": "4.66.255",
            "legacytarget": "AkurateDsMk4",
            "name": "Akurate DS",
            "platform": "core1",
            "url": "http://docs.linn.co.uk/wiki/index.php/Akurate_DS_(Katalyst)",
            "variants": {
                "990": "2018 variant, Klean"
            },
            "volkano1": false
        },
        "989": {
            "description": "2018 variant",
            "lateststable": "4.66.255",
            "legacytarget": "AkurateDsmMk3",
            "name": "Akurate DSM",
            "platform": "core1",
            "url": "http://docs.linn.co.uk/wiki/index.php/Akurate_DSM_(Katalyst)",
            "volkano1": false
        },
        "992": {
            "description": "2018 variant",
            "lateststable": "4.66.255",
            "legacytarget": "MajikDsmMk4",
            "name": "Majik DSM",
            "platform": "core1",
            "url": "http://docs.linn.co.uk/wiki/index.php/Majik_DSM_(Exakt_Variant)",
            "urlhdmi2": "http://docs.linn.co.uk/wiki/index.php/Majik_DSM_(HDMI_2_Variant)",
            "volkano1": false
        },
        "993": {
            "description": "2018 variant",
            "lateststable": "4.66.255",
            "legacytarget": "SekritDsMk2",
            "name": "Sekrit DS",
            "platform": "core1",
            "url": "http://docs.linn.co.uk/wiki/index.php/Sekrit_DS",
            "volkano1": false
        },
        "996": {
            "description": "2018 variant",
            "lateststable": "4.66.255",
            "legacytarget": "KikoDsmMk2",
            "name": "Kiko DSM",
            "platform": "core1",
            "url": "http://docs.linn.co.uk/wiki/index.php/Kiko_DSM",
            "volkano1": false
        },
        "997": {
            "description": "2018 variant",
            "lateststable": "4.66.255",
            "legacytarget": "SekritDsmMk2",
            "name": "Sekrit DSM",
            "platform": "core1",
            "url": "http://docs.linn.co.uk/wiki/index.php/Sekrit_DSM",
            "volkano1": false
        },
        "998": {
            "description": "2018 variant",
            "lateststable": "4.66.255",
            "legacytarget": "AkurateExaktDsmMk2",
            "name": "Akurate Exakt DSM",
            "platform": "core1",
            "url": "http://docs.linn.co.uk/wiki/index.php/Akurate_Exakt_DSM",
            "volkano1": false
        },
        "999": {
            "description": "2018 variant",
            "lateststable": "4.66.255",
            "legacytarget": "KlimaxDsMk5",
            "name": "Klimax DS",
            "platform": "core1",
            "url": "http://docs.linn.co.uk/wiki/index.php/Klimax_DS_(KATALYST)",
            "volkano1": false
        }
    },
    "Target2Pcas": {
        "AkurateDsMk1": [
            "697"
        ],
        "AkurateDsMk2": [
            "803",
            "810",
            "850",
            "851"
        ],
        "AkurateDsMk3": [
            "912",
            "914"
        ],
        "AkurateDsMk4": [
            "988",
            "990"
        ],
        "AkurateDsmMk1": [
            "797"
        ],
        "AkurateDsmMk2": [
            "903"
        ],
        "AkurateDsmMk3": [
            "989"
        ],
        "AkurateExaktDsm": [
            "901"
        ],
        "AkurateExaktDsmMk2": [
            "998"
        ],
        "AkurateSystemHub": [
            "1015"
        ],
        "KikoDsm": [
            "836"
        ],
        "KikoDsmMk2": [
            "996"
        ],
        "KlimaxDsMk1": [
            "678"
        ],
        "KlimaxDsMk2": [
            "822",
            "833"
        ],
        "KlimaxDsMk3": [
            "913"
        ],
        "KlimaxDsMk4": [
            "960"
        ],
        "KlimaxDsMk5": [
            "999"
        ],
        "KlimaxDsmMk1": [
            "792"
        ],
        "KlimaxDsmMk2": [
            "867"
        ],
        "KlimaxDsmMk3": [
            "961"
        ],
        "KlimaxDsmMk4": [
            "1000"
        ],
        "KlimaxExaktDsm": [
            "889"
        ],
        "KlimaxExaktDsmMk2": [
            "1001"
        ],
        "KlimaxSystemHub": [
            "1014"
        ],
        "MajikDsMk1": [
            "716"
        ],
        "MajikDsMk2": [
            "911"
        ],
        "MajikDsMk3": [
            "1005"
        ],
        "MajikDsi": [
            "765"
        ],
        "MajikDsmMk1": [
            "842"
        ],
        "MajikDsmMk2": [
            "840"
        ],
        "MajikDsmMk3": [
            "915"
        ],
        "MajikDsmMk4": [
            "992"
        ],
        "SekritDs": [
            "983"
        ],
        "SekritDsMk2": [
            "993"
        ],
        "SekritDsi": [
            "750"
        ],
        "SekritDsm": [
            "858"
        ],
        "SekritDsmMk2": [
            "997"
        ],
        "SelektDsm": [
            "973"
        ],
        "SneakyDsm": [
            "875"
        ],
        "SneakyMusicDs": [
            "723"
        ]
    },
    "latestreleases": {
        "core1": {
<<<<<<< HEAD
            "beta": null,
            "dev": null,
=======
            "beta": {
                "date": "17 Dec 2018 13:55:02",
                "exaktlink": "3",
                "minkonfigversion": "4.36.106",
                "suppress": [],
                "version": "4.67.262"
            },
            "dev": {
                "date": "17 Dec 2018 13:55:02",
                "exaktlink": "3",
                "minkonfigversion": "4.36.106",
                "suppress": [],
                "version": "4.67.262"
            },
>>>>>>> 3e819110
            "nightly": {
                "date": "17 Dec 2018 11:10:59",
                "exaktlink": "3",
                "minkonfigversion": "4.36.106",
                "suppress": null,
                "version": "4.0.729"
            },
            "stable": {
                "date": "17 Dec 2018 16:31:19",
                "exaktlink": "3",
                "minkonfigversion": "4.36.106",
                "suppress": [],
                "version": "4.66.255"
            }
        },
        "core4": {
            "beta": {
                "date": "17 Dec 2018 13:55:02",
                "exaktlink": "3",
                "minkonfigversion": "4.36.106",
                "suppress": [],
                "version": "4.67.262"
            },
            "dev": {
                "date": "17 Dec 2018 13:55:02",
                "exaktlink": "3",
                "minkonfigversion": "4.36.106",
                "suppress": [],
                "version": "4.67.262"
            },
            "nightly": {
                "date": "17 Dec 2018 11:17:43",
                "exaktlink": "3",
                "minkonfigversion": "4.36.106",
                "suppress": null,
                "version": "4.0.729"
            },
            "stable": {
                "date": "09 Nov 2018 10:04:27",
                "suppress": [],
                "version": "4.66.255"
            }
        }
    },
    "legal": {
        "licenseuri": "http://products.linn.co.uk/VersionInfo/licenseV2.txt",
        "licenseurl": "http://products.linn.co.uk/VersionInfo/licenseV2.txt",
        "privacyuri": "https://products.linn.co.uk/VersionInfo/PrivacyV1.json",
        "privacyurl": "https://www.linn.co.uk/privacy",
        "privacyversion": 1
    },
    "releaseinfoV1": {
        "downloadbetadir": "Beta",
        "downloaddevdir": "Development",
        "downloadnightlydir": "NightlyBuilds",
        "downloadstabledir": "Releases",
        "downloadurlbase": "http://products.linn.co.uk/VersionInfo/Downloads",
        "exaktlink": "3",
        "minkonfigversion": "4.36.106"
    },
    "releasenotes": {
        "beta": "http://docs.linn.co.uk/wiki/index.php/Beta:DsDavaar#Release_Notes",
        "dev": "http://docs.linn.co.uk/wiki/index.php/Beta:DsDavaar#Release_Notes",
        "stable": "http://docs.linn.co.uk/wiki/index.php/ReleaseNotes"
    },
    "stablereleases": {
        "core1": {
            "4.50.110": {
                "date": "19 Sep 2016 10:00:00",
                "exaktlink": "3",
                "minkonfigversion": "4.36.106"
            },
            "4.51.115": {
                "date": "30 Sep 2016 10:00:00",
                "exaktlink": "3",
                "minkonfigversion": "4.36.106"
            },
            "4.52.119": {
                "date": "11 Oct 2016 10:00:00",
                "exaktlink": "3",
                "minkonfigversion": "4.36.106"
            },
            "4.53.128": {
                "date": "03 Nov 2016 10:00:00",
                "exaktlink": "3",
                "minkonfigversion": "4.36.106"
            },
            "4.54.135": {
                "date": "29 Nov 2016 10:00:00",
                "exaktlink": "3",
                "minkonfigversion": "4.36.106"
            },
            "4.55.172": {
                "date": "30 Mar 2017 10:47:16",
                "exaktlink": "3",
                "minkonfigversion": "4.36.106"
            },
            "4.56.177": {
                "date": "06 Jun 2017 09:48:22",
                "exaktlink": "3",
                "minkonfigversion": "4.36.106"
            },
            "4.57.178": {
                "date": "29 Jun 2017 09:29:51",
                "exaktlink": "3",
                "minkonfigversion": "4.36.106"
            },
            "4.58.182": {
                "date": "15 Aug 2017 09:45:29",
                "exaktlink": "3",
                "minkonfigversion": "4.36.106"
            },
            "4.59.185": {
                "date": "30 Aug 2017 13:56:35",
                "exaktlink": "3",
                "minkonfigversion": "4.36.106"
            },
            "4.60.193": {
                "date": "14 Dec 2017 14:57:23",
                "exaktlink": "3",
                "minkonfigversion": "4.36.106"
            },
            "4.61.196": {
                "date": "29 Jan 2018 10:37:09",
                "exaktlink": "3",
                "minkonfigversion": "4.36.106"
            },
            "4.62.200": {
                "date": "07 Mar 2018 10:12:41",
                "exaktlink": "3",
                "minkonfigversion": "4.36.106"
            },
            "4.63.223": {
                "date": "09 May 2018 15:43:18",
                "exaktlink": "3",
                "minkonfigversion": "4.36.106"
            },
            "4.64.238": {
                "date": "25 Sep 2018 17:08:52",
                "exaktlink": "3",
                "minkonfigversion": "4.36.106"
            },
            "4.66.255": {
                "date": "17 Dec 2018 16:31:19",
                "exaktlink": "3",
                "minkonfigversion": "4.36.106"
            }
        },
        "core4": {
            "4.64.238": {
                "date": "25 Sep 2018 17:08:52",
                "exaktlink": "3",
                "minkonfigversion": "4.36.106"
            },
            "4.65.247": {
                "date": "27 Sep 2018 15:35:42",
                "exaktlink": "3",
                "minkonfigversion": "4.36.106"
            },
            "4.66.255": {
                "date": "09 Nov 2018 10:04:27",
                "exaktlink": "3",
                "minkonfigversion": "4.36.106"
            }
        }
    }
}<|MERGE_RESOLUTION|>--- conflicted
+++ resolved
@@ -569,10 +569,6 @@
     },
     "latestreleases": {
         "core1": {
-<<<<<<< HEAD
-            "beta": null,
-            "dev": null,
-=======
             "beta": {
                 "date": "17 Dec 2018 13:55:02",
                 "exaktlink": "3",
@@ -587,7 +583,6 @@
                 "suppress": [],
                 "version": "4.67.262"
             },
->>>>>>> 3e819110
             "nightly": {
                 "date": "17 Dec 2018 11:10:59",
                 "exaktlink": "3",
