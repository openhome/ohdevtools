--- conflicted
+++ resolved
@@ -4,11 +4,7 @@
 
 # The version number of the API. Incremented whenever there
 # are new features or bug fixes.
-<<<<<<< HEAD
-VERSION = 42
-=======
-VERSION = 43
->>>>>>> 9817e73f
+VERSION = 44
 
 # The earliest API version that we're still compatible with.
 # Changed only when a change breaks an existing API.
